import { useState, useEffect } from "react";
import { motion } from "framer-motion";
import { Button } from "../components/ui/Button";
import {
  Card,
  CardContent,
  CardHeader,
  CardTitle,
} from "../components/ui/Card";
import { Badge } from "../components/ui/Badge";
import { Progress } from "../components/ui/Progress";
import { Avatar, AvatarImage, AvatarFallback } from "../components/ui/Avatar";
import { CVUpload } from "../components/CVUpload";
import {
  Edit,
  Award,
  TrendingUp,
  Calendar,
  MapPin,
  Mail,
  Github,
  Linkedin,
  ExternalLink,
  Star,
  Users,
  Zap,
  Briefcase,
  GraduationCap,
  Languages,
  Code,
} from "lucide-react";
import { users, demoProjects } from "../data/mockData";
import { getAvatarFallback, formatDate } from "../lib/utils";
import { useProfileStore } from "../store/userStore";

export function Profile() {
<<<<<<< HEAD
  const { profileData, setProfileData } = useProfileStore();
=======
  const currentUser = users[0]
  const userProjects = demoProjects.filter(project => 
    project.teamMembers.includes(currentUser.name)
  )
>>>>>>> debcf0d8

  const handleDataParsed = (parsedCvData) => {
    const newProfileData = {
      ...profileData,
      name: parsedCvData.personalInfo?.name || profileData.name,
      role: parsedCvData.experience?.[0]?.title || profileData.role,
      bio: parsedCvData.summary || profileData.bio,
      location: parsedCvData.personalInfo?.location || profileData.location,
      email: parsedCvData.personalInfo?.email || profileData.email,
      linkedin: parsedCvData.personalInfo?.linkedin,
      github: parsedCvData.personalInfo?.github,
      education: parsedCvData.education,
      experience: parsedCvData.experience,
      skills: parsedCvData.skills,
      projects: parsedCvData.projects,
      hasCvData: true,
    };

    setProfileData(newProfileData);
  };

  const xpToNextLevel = profileData.level * 500 - profileData.xp;
  const xpProgress = (profileData.xp % 500) / 500;

  const achievements = [
    {
      name: "First Project",
      description: "Complete your first project",
      earned: true,
      date: "2024-01-10",
    },
    {
      name: "Team Player",
      description: "Receive 5+ collaboration ratings",
      earned: true,
      date: "2024-01-15",
    },
    {
      name: "Code Ninja",
      description: "Submit 50+ commits",
      earned: true,
      date: "2024-01-20",
    },
    {
      name: "Demo Master",
      description: "Present 3 successful demos",
      earned: false,
    },
    { name: "Mentor", description: "Help 5 other students", earned: false },
    {
      name: "Innovation Leader",
      description: "Lead a groundbreaking project",
      earned: false,
    },
  ];

  return (
    <div className="space-y-6">
      {/* Header */}
      <div className="flex flex-col lg:flex-row gap-6">
        {/* Profile Info */}
        <Card className="flex-1">
          <CardContent className="p-6 pt-8">
            <div className="flex flex-col md:flex-row items-start md:items-center space-y-4 md:space-y-0 md:space-x-6">
              <Avatar className="h-24 w-24">
                <AvatarImage src={profileData.avatar} alt={profileData.name} />
                <AvatarFallback className="text-xl">
                  {getAvatarFallback(profileData.name)}
                </AvatarFallback>
              </Avatar>

              <div className="flex-1">
                <div className="flex items-center space-x-3 mb-2">
                  <h1 className="text-3xl font-bold">{profileData.name}</h1>
                  <Button variant="outline" size="sm">
                    <Edit className="h-4 w-4 mr-2" />
                    Edit
                  </Button>
                </div>
                <p className="text-xl text-muted-foreground mb-3">
                  {profileData.role}
                </p>
                <p className="text-muted-foreground mb-4 max-w-2xl">
                  {profileData.bio}
                </p>

                <div className="flex flex-wrap items-center gap-4 text-sm text-muted-foreground">
                  <div className="flex items-center">
                    <MapPin className="h-4 w-4 mr-1" />
                    {profileData.location || "Location not set"}
                  </div>
                  <div className="flex items-center">
                    <Calendar className="h-4 w-4 mr-1" />
                    Joined January 2024
                  </div>
                  <div className="flex items-center">
                    <Mail className="h-4 w-4 mr-1" />
                    {profileData.email}
                  </div>
                </div>

                <div className="flex space-x-4 mt-4">
                  {profileData.github && (
                    <Button variant="outline" size="sm" asChild>
                      <a
                        href={profileData.github}
                        target="_blank"
                        rel="noopener noreferrer"
                      >
                        <Github className="h-4 w-4 mr-2" />
                        GitHub
                      </a>
                    </Button>
                  )}
                  {profileData.linkedin && (
                    <Button variant="outline" size="sm" asChild>
                      <a
                        href={profileData.linkedin}
                        target="_blank"
                        rel="noopener noreferrer"
                      >
                        <Linkedin className="h-4 w-4 mr-2" />
                        LinkedIn
                      </a>
                    </Button>
                  )}
                </div>
              </div>
            </div>
          </CardContent>
        </Card>

        {/* Stats */}
        <div className="space-y-4 lg:w-80">
          <Card>
            <CardHeader>
              <CardTitle className="flex items-center">
                <TrendingUp className="h-5 w-5 mr-2" />
                Level & XP
              </CardTitle>
            </CardHeader>
            <CardContent>
              <div className="text-center mb-4">
                <div className="text-3xl font-bold text-primary">
                  Level {profileData.level}
                </div>
                <div className="text-sm text-muted-foreground">
                  {profileData.xp} XP total
                </div>
              </div>
              <div className="space-y-2">
                <div className="flex justify-between text-sm">
                  <span>Progress to Level {profileData.level + 1}</span>
                  <span>{Math.round(xpProgress * 100)}%</span>
                </div>
                <Progress value={xpProgress * 100} />
                <div className="text-xs text-muted-foreground text-center">
                  {xpToNextLevel} XP to next level
                </div>
              </div>
            </CardContent>
          </Card>

          <Card>
            <CardContent className="p-6">
              <div className="grid grid-cols-2 gap-4 text-center pt-2">
                <div>
                  <div className="text-2xl font-bold text-primary">
                    {profileData.completedProjects}
                  </div>
                  <div className="text-sm text-muted-foreground">Projects</div>
                </div>
                <div>
                  <div className="text-2xl font-bold text-primary">
                    {profileData.badges.length}
                  </div>
                  <div className="text-sm text-muted-foreground">Badges</div>
                </div>
              </div>
            </CardContent>
          </Card>
        </div>
      </div>

      {/* CV-based Sections */}
      {profileData.hasCvData ? (
        <motion.div
          initial={{ opacity: 0 }}
          animate={{ opacity: 1 }}
          className="space-y-6"
        >
          {/* Education Card */}
          {profileData.education?.length > 0 && (
            <Card>
              <CardHeader>
                <CardTitle className="flex items-center">
                  <GraduationCap className="mr-2 h-5 w-5" /> Education
                </CardTitle>
              </CardHeader>
              <CardContent className="space-y-4">
                {profileData.education.map((edu, i) => (
                  <div key={i}>
                    <h3 className="font-semibold">{edu.institution}</h3>
                    <p className="text-muted-foreground">{edu.degree}</p>
                    <p className="text-sm text-muted-foreground">{edu.year}</p>
                  </div>
                ))}
              </CardContent>
            </Card>
          )}

          {/* Experience Card */}
          {profileData.experience?.length > 0 && (
            <Card>
              <CardHeader>
                <CardTitle className="flex items-center">
                  <Briefcase className="mr-2 h-5 w-5" /> Experience
                </CardTitle>
              </CardHeader>
              <CardContent className="space-y-4">
                {profileData.experience.map((exp, i) => (
                  <div key={i}>
                    <h3 className="font-semibold">
                      {exp.title} at {exp.company}
                    </h3>
                    <p className="text-sm text-muted-foreground">
                      {exp.duration}
                    </p>
                    <p className="mt-2 text-muted-foreground">
                      {exp.description}
                    </p>
                  </div>
                ))}
              </CardContent>
            </Card>
          )}

          {/* Skills Card */}
          {profileData.skills && (
            <Card>
              <CardHeader>
                <CardTitle className="flex items-center">
                  <Code className="mr-2 h-5 w-5" /> Skills
                </CardTitle>
              </CardHeader>
              <CardContent>
                {profileData.skills.technical?.length > 0 && (
                  <div className="mb-4">
                    <h4 className="font-semibold mb-2">Technical</h4>
                    <div className="flex flex-wrap gap-2">
                      {profileData.skills.technical.map((skill) => (
                        <Badge key={skill} variant="secondary">
                          {skill}
                        </Badge>
                      ))}
                    </div>
                  </div>
                )}
                {profileData.skills.languages?.length > 0 && (
                  <div>
                    <h4 className="font-semibold mb-2 flex items-center">
                      <Languages className="mr-2 h-4 w-4" /> Languages
                    </h4>
                    <div className="flex flex-wrap gap-2">
                      {profileData.skills.languages.map((lang) => (
                        <Badge key={lang} variant="outline">
                          {lang}
                        </Badge>
                      ))}
                    </div>
                  </div>
                )}
              </CardContent>
            </Card>
          )}

          {/* Projects Card */}
          {profileData.projects?.length > 0 && (
            <Card>
              <CardHeader>
                <CardTitle className="flex items-center">
                  <Zap className="mr-2 h-5 w-5" /> Projects
                </CardTitle>
              </CardHeader>
              <CardContent className="space-y-4">
                {profileData.projects.map((proj, i) => (
                  <div key={i}>
                    <h3 className="font-semibold">{proj.name}</h3>
                    <p className="text-muted-foreground">{proj.description}</p>
                    {proj.technologies?.length > 0 && (
                      <div className="flex flex-wrap gap-2 mt-2">
                        {proj.technologies.map((tech) => (
                          <Badge key={tech} variant="outline">
                            {tech}
                          </Badge>
                        ))}
                      </div>
                    )}
                  </div>
                ))}
              </CardContent>
            </Card>
          )}
        </motion.div>
      ) : (
        <div className="space-y-6">
          {/* Badges Card */}
          <Card>
            <CardHeader>
              <CardTitle className="flex items-center">
                <Award className="h-5 w-5 mr-2" />
                Badges & Recognition
              </CardTitle>
            </CardHeader>
            <CardContent>
              <div className="flex flex-wrap gap-3">
                {profileData.badges.map((badge, index) => (
                  <motion.div
                    key={index}
                    initial={{ opacity: 0, scale: 0.8 }}
                    animate={{ opacity: 1, scale: 1 }}
                    transition={{ delay: index * 0.1 }}
                  >
                    <Badge variant="secondary" className="px-4 py-2 text-sm">
                      <Award className="h-4 w-4 mr-2" />
                      {badge}
                    </Badge>
                  </motion.div>
                ))}
              </div>
            </CardContent>
          </Card>

          {/* Achievements Card */}
          <Card>
            <CardHeader>
              <CardTitle className="flex items-center">
                <Star className="h-5 w-5 mr-2" />
                Achievements
              </CardTitle>
            </CardHeader>
            <CardContent>
              <div className="grid grid-cols-1 md:grid-cols-2 lg:grid-cols-3 gap-4">
                {achievements.map((achievement, index) => (
                  <motion.div
                    key={index}
                    initial={{ opacity: 0, y: 20 }}
                    animate={{ opacity: 1, y: 0 }}
                    transition={{ delay: index * 0.1 }}
                    className={`p-4 border rounded-lg ${
                      achievement.earned
                        ? "bg-green-50 border-green-200 dark:bg-green-950 dark:border-green-800"
                        : "bg-muted opacity-60"
                    }`}
                  >
                    <div className="flex items-center mb-2">
                      {achievement.earned ? (
                        <Star className="h-5 w-5 text-yellow-500 mr-2" />
                      ) : (
                        <Star className="h-5 w-5 text-muted-foreground mr-2" />
                      )}
                      <h3 className="font-medium">{achievement.name}</h3>
                    </div>
                    <p className="text-sm text-muted-foreground mb-2">
                      {achievement.description}
                    </p>
                    {achievement.earned && achievement.date && (
                      <div className="text-xs text-muted-foreground">
                        Earned {formatDate(achievement.date)}
                      </div>
                    )}
                  </motion.div>
                ))}
              </div>
            </CardContent>
          </Card>

          {/* Completed Projects Card (from mock data) */}
          <Card>
            <CardHeader>
              <CardTitle className="flex items-center justify-between">
                <div className="flex items-center">
                  <Users className="h-5 w-5 mr-2" />
                  Completed Projects
                </div>
                <Button variant="outline" size="sm">
                  View All
                </Button>
              </CardTitle>
            </CardHeader>
            <CardContent>
              <div className="grid grid-cols-1 md:grid-cols-2 gap-6">
                {demoProjects.map((project, index) => (
                  <motion.div
                    key={project.id}
                    initial={{ opacity: 0, y: 20 }}
                    animate={{ opacity: 1, y: 0 }}
                    transition={{ delay: index * 0.1 }}
                  >
                    <Card className="card-hover">
                      <CardHeader>
                        <div className="flex items-start justify-between">
                          <div>
                            <CardTitle className="text-lg">
                              {project.title}
                            </CardTitle>
                            <p className="text-sm text-muted-foreground mt-1">
                              {project.description}
                            </p>
                          </div>
                          <Button variant="ghost" size="icon">
                            <ExternalLink className="h-4 w-4" />
                          </Button>
                        </div>
                      </CardHeader>
                      <CardContent>
                        <div className="flex flex-wrap gap-2 mb-4">
                          {project.tags.map((tag) => (
                            <Badge
                              key={tag}
                              variant="outline"
                              className="text-xs"
                            >
                              {tag}
                            </Badge>
                          ))}
                        </div>

                        <div className="flex items-center justify-between mb-4">
                          <div className="flex items-center space-x-2">
                            <Users className="h-4 w-4 text-muted-foreground" />
                            <span className="text-sm text-muted-foreground">
                              {project.teamMembers.length} members
                            </span>
                          </div>
                          <div className="flex items-center space-x-2">
                            <Star className="h-4 w-4 text-yellow-500" />
                            <span className="text-sm font-medium">
                              {project.likes} likes
                            </span>
                          </div>
                        </div>

                        <div className="bg-muted p-3 rounded-lg">
                          <div className="flex items-center mb-2">
                            <Zap className="h-4 w-4 text-blue-500 mr-2" />
                            <span className="text-sm font-medium">
                              AI Insights
                            </span>
                          </div>
                          <p className="text-sm text-muted-foreground">
                            {project.aiInsights}
                          </p>
                        </div>

                        <div className="flex space-x-2 mt-4">
                          {project.demoVideo && (
                            <Button variant="outline" size="sm">
                              <ExternalLink className="h-3 w-3 mr-2" />
                              Demo
                            </Button>
                          )}
                          {project.githubLink && (
                            <Button variant="outline" size="sm">
                              <Github className="h-3 w-3 mr-2" />
                              Code
                            </Button>
                          )}
                          {project.figmaLink && (
                            <Button variant="outline" size="sm">
                              <ExternalLink className="h-3 w-3 mr-2" />
                              Design
                            </Button>
                          )}
                        </div>
                      </CardContent>
                    </Card>
                  </motion.div>
                ))}
              </div>
            </CardContent>
          </Card>
        </div>
      )}

      {/* CV Uploader at the bottom */}
      <div className="pt-8 mt-8 border-t">
        <CVUpload onDataParsed={handleDataParsed} />
      </div>
    </div>
  );
}<|MERGE_RESOLUTION|>--- conflicted
+++ resolved
@@ -32,16 +32,17 @@
 import { users, demoProjects } from "../data/mockData";
 import { getAvatarFallback, formatDate } from "../lib/utils";
 import { useProfileStore } from "../store/userStore";
+import { useAuth } from "../contexts/AuthContext";
 
 export function Profile() {
-<<<<<<< HEAD
   const { profileData, setProfileData } = useProfileStore();
-=======
-  const currentUser = users[0]
+  const { user } = useAuth();
+  
+  // Fallback to mock data for demo purposes
+  const currentUser = user || users[0];
   const userProjects = demoProjects.filter(project => 
-    project.teamMembers.includes(currentUser.name)
-  )
->>>>>>> debcf0d8
+    project.teamMembers.includes(currentUser.name || profileData.name)
+  );
 
   const handleDataParsed = (parsedCvData) => {
     const newProfileData = {
@@ -145,11 +146,12 @@
 
                 <div className="flex space-x-4 mt-4">
                   {profileData.github && (
-                    <Button variant="outline" size="sm" asChild>
+                    <Button variant="outline" size="sm">
                       <a
                         href={profileData.github}
                         target="_blank"
                         rel="noopener noreferrer"
+                        className="flex items-center"
                       >
                         <Github className="h-4 w-4 mr-2" />
                         GitHub
@@ -157,11 +159,12 @@
                     </Button>
                   )}
                   {profileData.linkedin && (
-                    <Button variant="outline" size="sm" asChild>
+                    <Button variant="outline" size="sm">
                       <a
                         href={profileData.linkedin}
                         target="_blank"
                         rel="noopener noreferrer"
+                        className="flex items-center"
                       >
                         <Linkedin className="h-4 w-4 mr-2" />
                         LinkedIn
