--- conflicted
+++ resolved
@@ -293,7 +293,6 @@
                 </div>
               </div>
 
-<<<<<<< HEAD
               {/* Rewards Section */}
               <div className="space-y-4 pt-4">
                 <h3 className="text-lg font-medium">Rewards & Recognition</h3>
@@ -334,30 +333,6 @@
                     </Label>
                   </div>
                 </div>
-=======
-            <div className="grid grid-cols-1 md:grid-cols-3 gap-6">
-              <div className="space-y-2">
-                <Label htmlFor="deadline">Application Deadline</Label>
-                <DatePicker
-                  selected={deadline}
-                  onChange={(date) => setDeadline(date)}
-                  className="w-full ml-1"
-                  customInput={
-                    <Button
-                      type="button"
-                      variant="outline"
-                      className="w-full justify-start text-left font-normal"
-                    >
-                      <CalendarIcon className="mr-2 h-4 w-4" />
-                      {deadline ? (
-                        formatDate(deadline)
-                      ) : (
-                        <span>Pick a date</span>
-                      )}
-                    </Button>
-                  }
-                />
->>>>>>> 39c6ab77
               </div>
 
               <div className="grid grid-cols-1 md:grid-cols-2 gap-6 items-end">
@@ -400,7 +375,9 @@
               <div className="flex justify-end pt-4">
                 <Button type="submit" disabled={isLoading}>
                   {isLoading ? (
-                    <Loader2 className="mr-2 h-4 w-4 animate-spin" />
+                    <>
+                      <Loader2 className="mr-2 h-4 w-4 animate-spin" />
+                    </>
                   ) : (
                     <PlusCircle className="mr-2 h-4 w-4" />
                   )}
