--- conflicted
+++ resolved
@@ -1,13 +1,3 @@
-<<<<<<< HEAD
-import { useState, useEffect } from "react";
-import { Link, useLocation } from "react-router-dom";
-import {
-  Home,
-  FolderOpen,
-  User,
-  Trophy,
-  FileCheck,
-=======
 import { useState } from 'react'
 import { Link, useLocation, Outlet, useNavigate } from 'react-router-dom'
 import { 
@@ -16,7 +6,6 @@
   User, 
   Trophy, 
   FileCheck, 
->>>>>>> debcf0d8
   MessageCircle,
   Bell,
   Settings,
@@ -24,13 +13,6 @@
   Sun,
   Menu,
   X,
-<<<<<<< HEAD
-} from "lucide-react";
-import { Button } from "../components/ui/Button";
-import { Avatar, AvatarImage, AvatarFallback } from "../components/ui/Avatar";
-import { Badge } from "../components/ui/Badge";
-import { useProfileStore } from "../store/userStore";
-=======
   LogOut
 } from 'lucide-react'
 import { Button } from '../components/ui/Button'
@@ -39,8 +21,8 @@
 import { NotificationCenter } from '../components/NotificationCenter'
 import { useNotifications } from '../hooks/useNotifications'
 import { useAuth } from '../contexts/AuthContext'
+import { useProfileStore } from '../store/userStore'
 import { getAvatarFallback } from '../lib/utils'
->>>>>>> debcf0d8
 
 const navigation = [
   { name: "Dashboard", href: "/dashboard", icon: Home },
@@ -50,14 +32,6 @@
   { name: "Profile", href: "/profile", icon: User },
 ];
 
-<<<<<<< HEAD
-export function DashboardLayout({ children }) {
-  const location = useLocation();
-  const [darkMode, setDarkMode] = useState(false);
-  const [mobileMenuOpen, setMobileMenuOpen] = useState(false);
-
-  const profileData = useProfileStore((state) => state.profileData);
-=======
 export function DashboardLayout() {
   const location = useLocation()
   const navigate = useNavigate()
@@ -66,10 +40,12 @@
   const [mobileMenuOpen, setMobileMenuOpen] = useState(false)
   const [notificationCenterOpen, setNotificationCenterOpen] = useState(false)
   
+  // Get profile data from store (for CV functionality)
+  const profileData = useProfileStore((state) => state.profileData)
+  
   // Initialize notifications with user ID
   const { getCounts } = useNotifications(user?.id || 'anonymous')
   const { unread: unreadCount } = getCounts()
->>>>>>> debcf0d8
 
   const toggleDarkMode = () => {
     setDarkMode(!darkMode);
@@ -85,19 +61,17 @@
     navigate('/')
   }
 
-  // Default user data if not available from API
-  const currentUser = user || {
-    id: 'default',
-    firstName: 'User',
-    lastName: '',
-    email: 'user@example.com',
-    role: 'User',
-    avatar: null
+  // Use profile data if available, otherwise fallback to auth user data
+  const currentUser = {
+    ...user,
+    name: profileData.name || (user?.firstName && user?.lastName ? `${user.firstName} ${user.lastName}` : user?.firstName || user?.email || 'User'),
+    role: profileData.role || user?.role || 'User',
+    avatar: profileData.avatar || user?.avatar,
+    level: profileData.level,
+    xp: profileData.xp
   }
 
-  const displayName = currentUser.firstName && currentUser.lastName 
-    ? `${currentUser.firstName} ${currentUser.lastName}`
-    : currentUser.firstName || currentUser.email || 'User'
+  const displayName = currentUser.name || 'User'
 
   return (
     <div className="flex h-screen bg-background">
@@ -151,38 +125,26 @@
           <div className="p-4 border-t">
             <div className="flex items-center space-x-3">
               <Avatar>
-<<<<<<< HEAD
-                <AvatarImage src={profileData.avatar} alt={profileData.name} />
-                <AvatarFallback>
-                  {profileData.name
-                    .split(" ")
-                    .map((n) => n[0])
-                    .join("")}
-                </AvatarFallback>
-              </Avatar>
-              <div className="flex-1">
-                <p className="text-sm font-medium">{profileData.name}</p>
-                <p className="text-xs text-muted-foreground">
-                  {profileData.role}
-                </p>
-              </div>
-            </div>
-            <div className="mt-3 flex items-center justify-between">
-              <Badge variant="secondary" className="text-xs">
-                Level {profileData.level}
-              </Badge>
-              <span className="text-xs text-muted-foreground">
-                {profileData.xp} XP
-              </span>
-=======
                 <AvatarImage src={currentUser.avatar} alt={displayName} />
                 <AvatarFallback>{getAvatarFallback(displayName)}</AvatarFallback>
               </Avatar>
               <div className="flex-1">
                 <p className="text-sm font-medium">{displayName}</p>
-                <p className="text-xs text-muted-foreground">{currentUser.role || 'User'}</p>
+                <p className="text-xs text-muted-foreground">{currentUser.role}</p>
               </div>
             </div>
+            
+            {/* Level and XP (if available from CV) */}
+            {currentUser.level && (
+              <div className="mt-3 flex items-center justify-between">
+                <Badge variant="secondary" className="text-xs">
+                  Level {currentUser.level}
+                </Badge>
+                <span className="text-xs text-muted-foreground">
+                  {currentUser.xp} XP
+                </span>
+              </div>
+            )}
             
             {/* Logout Button */}
             <div className="mt-3">
@@ -195,7 +157,6 @@
                 <LogOut className="h-4 w-4 mr-2" />
                 Sign Out
               </Button>
->>>>>>> debcf0d8
             </div>
           </div>
         </div>
@@ -259,13 +220,9 @@
         </header>
 
         {/* Page Content */}
-<<<<<<< HEAD
-        <main className="flex-1 overflow-auto p-6">{children}</main>
-=======
         <main className="flex-1 overflow-auto p-6">
           <Outlet />
         </main>
->>>>>>> debcf0d8
       </div>
 
       {/* Mobile overlay */}
