import { logApiRequest, logError, devLog } from "../config/devTools";

// API Configuration
const API_CONFIG = {
  https: {
    baseUrl: process.env.REACT_APP_API_URL || "https://192.168.0.47:7001",
    mode: "https",
    port: 7001,
  },
  http: {
    baseUrl: process.env.REACT_APP_API_URL_HTTP || "http://192.168.0.47:5059",
    mode: "http",
    port: 5059,
  },
};

// Get current API mode from localStorage or environment
const getCurrentApiMode = () => {
  return (
    localStorage.getItem("api_mode") || process.env.REACT_APP_API_MODE || "http"
  );
};

// Custom error class for API errors
export class AuthApiError extends Error {
  constructor(message, status, errors = []) {
    super(message);
    this.name = "AuthApiError";
    this.status = status;
    this.errors = errors;
  }
}

class AuthApiService {
  constructor() {
    this.currentMode = getCurrentApiMode();
    this.baseUrl = API_CONFIG[this.currentMode].baseUrl;
    this.token = localStorage.getItem("token");
    
    // Log initial configuration
    devLog("AuthApiService initialized:", {
      mode: this.currentMode,
      baseUrl: this.baseUrl,
      hasToken: !!this.token,
    });
    
    // Make service globally available for debugging
    if (process.env.NODE_ENV === "development") {
      window.__CROSSLAB_AUTH_SERVICE__ = this;
    }
  }

  // Get current API configuration
  getApiInfo() {
    return {
      mode: this.currentMode,
      baseUrl: this.baseUrl,
      available: API_CONFIG,
      hasToken: !!this.token,
    };
  }

  // Switch API mode
  switchApiMode(mode) {
    if (!API_CONFIG[mode]) {
      throw new Error(`Invalid API mode: ${mode}`);
    }

    const oldMode = this.currentMode;
    this.currentMode = mode;
    this.baseUrl = API_CONFIG[mode].baseUrl;

    localStorage.setItem("api_mode", mode);
    
    devLog(`API mode switched from ${oldMode} to ${mode}`, {
      oldUrl: API_CONFIG[oldMode].baseUrl,
      newUrl: this.baseUrl,
    });
    
    return this.baseUrl;
  }

  // Set token
  setToken(token) {
    this.token = token;
    if (token) {
      localStorage.setItem("token", token);
      devLog("Token set in localStorage");
    } else {
      localStorage.removeItem("token");
      devLog("Token removed from localStorage");
    }
  }

  // Get token
  getToken() {
    return this.token;
  }

  // HTTP client with automatic token handling
  async request(endpoint, options = {}) {
    const url = `${this.baseUrl}/api/v1${endpoint}`;
    
    const config = {
      headers: {
        "Content-Type": "application/json",
        ...options.headers,
      },
      ...options,
    };

    // Add authorization header if token exists
    if (this.token) {
      config.headers.Authorization = `Bearer ${this.token}`;
    }

    // Log API request
    logApiRequest(
      config.method || "GET",
      url,
      options.body ? JSON.parse(options.body) : null
    );

    try {
      devLog(`Making ${config.method || "GET"} request to:`, url);

      const response = await fetch(url, config);
      
      // Check if response has content
      const contentType = response.headers.get("content-type");
      const hasJsonContent =
        contentType && contentType.includes("application/json");
      
      let data = null;
      
      // Only try to parse JSON if response has content and is JSON
      if (hasJsonContent && response.headers.get("content-length") !== "0") {
        try {
          const text = await response.text();
          if (text.trim()) {
            data = JSON.parse(text);
          } else {
            data = { success: false, message: "Empty response from server" };
          }
        } catch (parseError) {
          devLog("Failed to parse JSON response:", parseError);
          data = { 
            success: false, 
            message: `Invalid JSON response: ${parseError.message}`,
            status: response.status,
          };
        }
      } else {
        // No JSON content or empty response
        data = { 
          success: false, 
          message: `HTTP ${response.status}${
            response.statusText ? ": " + response.statusText : ""
          }`,
          status: response.status,
        };
      }

      // Log response
      devLog(`API Response (${response.status}):`, data);

      if (!response.ok) {
        // Handle different error formats
        const errorMessage =
          data.message || data.error || `HTTP ${response.status}`;
        const errors = data.errors || data.validationErrors || [];

        logError(
          new Error(errorMessage),
          `API ${config.method || "GET"} ${endpoint}`
        );
        throw new AuthApiError(errorMessage, response.status, errors);
      }

      return data;
    } catch (error) {
      if (error instanceof AuthApiError) {
        throw error;
      }

      logError(error, `API ${config.method || "GET"} ${endpoint}`);
      throw new AuthApiError(error.message || "Network error", 0, []);
    }
  }

  // =================================================================
  // Authentication endpoints
  // =================================================================
  async login(credentials) {
    devLog("Attempting login for:", credentials.email);
    
    const response = await this.request("/auth/login", {
      method: "POST",
      body: JSON.stringify(credentials),
    });

    // Store token if login successful
    if (response.success && response.data?.token) {
      this.setToken(response.data.token);
    }

    return response;
  }

  async register(userData) {
    devLog("Attempting registration for:", userData.email);
    
    return await this.request("/auth/register", {
      method: "POST",
      body: JSON.stringify(userData),
    });
  }

  async getCurrentUser() {
    devLog("Fetching current user data");
    
    return await this.request("/auth/me");
  }

<<<<<<< HEAD
  async updateUserProfile(profileData) {
    devLog("Updating user profile:", profileData);
    return this.request("/auth/me", {
      method: "PUT",
      body: JSON.stringify(profileData),
    });
  }

=======
  async getAllUsers() {
    devLog("Fetching all users");
    
    return await this.request("/auth/users");
  }

  async getUserById(id) {
    devLog("Fetching user by ID:", id);
    
    return await this.request(`/auth/users/${id}`);
  }

  // Logout - clear token
  logout() {
    devLog("User logging out");
    this.setToken(null);
  }

  // =================================================================
  // Projects API Endpoints
  // =================================================================
>>>>>>> 39c6ab77
  async getProjectById(projectId) {
    devLog(`Fetching project data for ID: ${projectId}`);
    return this.request(`/projects/${projectId}`);
  }

  async getProjects(params = {}) {
    devLog("Fetching all projects with params:", params);
    const queryString = new URLSearchParams(params).toString();
    return this.request(`/projects?${queryString}`);
  }

  async createProject(projectData) {
    devLog("Creating new project:", projectData);
    return this.request("/projects", {
      method: "POST",
      body: JSON.stringify(projectData),
    });
  }

  async updateProjectProgress(projectId, progressData) {
    devLog(`Updating progress for project ID: ${projectId}`, progressData);
    return this.request(`/projects/${projectId}/progress`, {
      method: "PUT",
      body: JSON.stringify(progressData),
    });
  }

  async updateProjectVisibility(projectId, visibilityData) {
    devLog(`Updating visibility for project ID: ${projectId}`, visibilityData);
    return this.request(`/projects/${projectId}/visibility`, {
      method: "PUT",
      body: JSON.stringify(visibilityData),
    });
  }

  async deleteProject(projectId) {
    devLog(`Deleting project ID: ${projectId}`);
    return this.request(`/projects/${projectId}`, {
      method: "DELETE",
    });
  }

  // Get project members
  async getProjectMembers(projectId, filters = {}) {
    devLog(`Fetching members for project: ${projectId}`, filters);
    
    const queryParams = new URLSearchParams();
    if (filters.isActive !== undefined) queryParams.append('isActive', filters.isActive);
    if (filters.isProjectLead !== undefined) queryParams.append('isProjectLead', filters.isProjectLead);
    
    const queryString = queryParams.toString();
    const url = `/projects/${projectId}/members${queryString ? `?${queryString}` : ''}`;
    
    try {
      const response = await this.request(url);
      
      const members = Array.isArray(response) ? response : (response.data || []);
  
      const transformedMembers = members.map(member => ({
        id: member.userId,
        firstName: member.userFirstName,
        lastName: member.userLastName,
        email: member.userEmail,
        userName: member.userName,
        preferredRole: member.userPreferredRole,
        projectRole: member.role,
        isActive: member.isActive,
        isProjectLead: member.isProjectLead,
        joinedAt: member.joinedAt,
        progress: member.progress,
        _memberData: member
      }));
      
      return {
        success: true,
        data: transformedMembers
      };
    } catch (error) {
      devLog('Error fetching project members:', error);
      return {
        success: false,
        data: [],
        message: error.message
      };
    }
  }

  // =================================================================
  // Task Management API - Complete Integration with Swagger Endpoints
  // =================================================================
  
  /**
   * Get tasks for a specific project with optional filters
   * Endpoint: GET /api/v1/Tasks/project/{projectId}
   * @param {string} projectId - The project ID
   * @param {Object} filters - Optional filters (sprintId, status, priority, assigneeId)
   * @returns {Promise} API response with tasks array
   */
  async getProjectTasks(projectId, filters = {}) {
    devLog(`Fetching tasks for project: ${projectId}`, filters);
    
    const queryParams = new URLSearchParams();
    if (filters.sprintId) queryParams.append('sprintId', filters.sprintId);
    if (filters.status !== undefined) queryParams.append('status', filters.status);
    if (filters.priority !== undefined) queryParams.append('priority', filters.priority);
    if (filters.assigneeId) queryParams.append('assigneeId', filters.assigneeId);
    
    const queryString = queryParams.toString();
    const url = `/tasks/project/${projectId}${queryString ? `?${queryString}` : ''}`;
    
    const response = await this.request(url);
    
    // Map API response to frontend format
    if (response.success && response.data) {
      response.data = response.data.map(task => ({
        ...task,
        // Map API status enum to frontend format
        status: this.mapTaskStatusFromApi(task.status),
        priority: this.mapTaskPriorityFromApi(task.priority)
      }));
    }
    
    return response;
  }

  /**
   * Get tasks assigned to a specific user
   * Endpoint: GET /api/v1/Tasks/user/{userId}
   * @param {string} userId - The user ID
   * @returns {Promise} API response with tasks array
   */
  async getUserTasks(userId) {
    devLog(`Fetching tasks for user: ${userId}`);
    const response = await this.request(`/tasks/user/${userId}`);
    
    // Map API response to frontend format
    if (response.success && response.data) {
      response.data = response.data.map(task => ({
        ...task,
        status: this.mapTaskStatusFromApi(task.status),
        priority: this.mapTaskPriorityFromApi(task.priority)
      }));
    }
    
    return response;
  }

  /**
   * Get a single task by ID
   * Endpoint: GET /api/v1/Tasks/{id}
   * @param {string} taskId - The task ID
   * @returns {Promise} API response with task object
   */
  async getTaskById(taskId) {
    devLog(`Fetching task by ID: ${taskId}`);
    const response = await this.request(`/tasks/${taskId}`);
    
    // Map API response to frontend format
    if (response.success && response.data) {
      response.data = {
        ...response.data,
        status: this.mapTaskStatusFromApi(response.data.status),
        priority: this.mapTaskPriorityFromApi(response.data.priority)
      };
    }
    
    return response;
  }

  /**
   * Create a new task
   * Endpoint: POST /api/v1/Tasks
   * @param {Object} taskData - Task data object
   * @returns {Promise} API response with created task
   */
  async createTask(taskData) {
    devLog("Creating new task:", taskData);
    
    // Map frontend format to API format
    const apiTaskData = {
      ...taskData,
      status: this.mapTaskStatusToApi(taskData.status || 'todo'),
      priority: this.mapTaskPriorityToApi(taskData.priority || 'medium'),
      // Handle assignee properly - if 'unassigned' or empty, set to null
      assigneeId: (taskData.assigneeId === 'unassigned' || !taskData.assigneeId) ? null : taskData.assigneeId
    };
    
    devLog("Mapped task data for API:", apiTaskData);
    
    const response = await this.request("/tasks", {
      method: "POST",
      body: JSON.stringify(apiTaskData),
    });
    
    // Map response back to frontend format
    if (response.success && response.data) {
      response.data = {
        ...response.data,
        status: this.mapTaskStatusFromApi(response.data.status),
        priority: this.mapTaskPriorityFromApi(response.data.priority)
      };
      devLog("Mapped response data from API:", response.data);
    }
    
    return response;
  }

  /**
   * Update an existing task
   * Endpoint: PUT /api/v1/Tasks/{id}
   * @param {string} taskId - The task ID
   * @param {Object} taskData - Updated task data
   * @returns {Promise} API response with updated task
   */
  async updateTask(taskId, taskData) {
    devLog(`Updating task ${taskId}:`, taskData);
    
    // Map frontend format to API format
    const apiTaskData = {
      ...taskData,
      id: taskId,
      status: this.mapTaskStatusToApi(taskData.status),
      priority: this.mapTaskPriorityToApi(taskData.priority),
      // Handle assignee properly - if 'unassigned' or empty, set to null
      assigneeId: (taskData.assigneeId === 'unassigned' || !taskData.assigneeId) ? null : taskData.assigneeId
    };
    
    devLog("Mapped task data for API:", apiTaskData);
    
    const response = await this.request(`/tasks/${taskId}`, {
      method: "PUT",
      body: JSON.stringify(apiTaskData),
    });
    
    // Map response back to frontend format
    if (response.success && response.data) {
      response.data = {
        ...response.data,
        status: this.mapTaskStatusFromApi(response.data.status),
        priority: this.mapTaskPriorityFromApi(response.data.priority)
      };
      devLog("Mapped response data from API:", response.data);
    }
    
    return response;
  }

  /**
   * Delete a task
   * Endpoint: DELETE /api/v1/Tasks/{id}
   * @param {string} taskId - The task ID
   * @returns {Promise} API response confirming deletion
   */
  async deleteTask(taskId) {
    devLog(`Deleting task: ${taskId}`);
    const response = await this.request(`/tasks/${taskId}`, {
      method: "DELETE",
    });
    
    // The API returns 200 OK for successful deletion according to Swagger
    if (response || response === null || response === undefined) {
      return { success: true, message: 'Task deleted successfully' };
    }
    
    return response;
  }

  /**
   * Assign a task to a user
   * Endpoint: PATCH /api/v1/Tasks/{id}/assign
   * @param {string} taskId - The task ID
   * @param {string|null} assigneeId - The user ID to assign to, or null to unassign
   * @returns {Promise} API response with updated task
   */
  async assignTask(taskId, assigneeId) {
    devLog(`Assigning task ${taskId} to user ${assigneeId}`);
    
    const response = await this.request(`/tasks/${taskId}/assign`, {
      method: "PATCH",
      body: JSON.stringify({
        assigneeId: assigneeId || null // Allow unassigning by passing null
      }),
    });
    
    // Map response back to frontend format
    if (response.success && response.data) {
      response.data = {
        ...response.data,
        status: this.mapTaskStatusFromApi(response.data.status),
        priority: this.mapTaskPriorityFromApi(response.data.priority)
      };
    }
    
    return response;
  }

  /**
   * Update task status
   * Endpoint: PATCH /api/v1/Tasks/{id}/status
   * @param {string} taskId - The task ID
   * @param {Object} statusData - Status update data
   * @returns {Promise} API response with updated task
   */
  async updateTaskStatus(taskId, statusData) {
    devLog(`Updating task ${taskId} status:`, statusData);
    
    // Map frontend status to API format and send just the status string
    const apiStatus = this.mapTaskStatusToApi(statusData.status);
    
    devLog(`Sending status update: ${apiStatus} for task: ${taskId}`);
    
    const response = await this.request(`/tasks/${taskId}/status`, {
      method: "PATCH",
      body: JSON.stringify({
        status: apiStatus
      }),
    });
    
    // Map response back to frontend format
    if (response.success && response.data) {
      response.data = {
        ...response.data,
        status: this.mapTaskStatusFromApi(response.data.status),
        priority: this.mapTaskPriorityFromApi(response.data.priority)
      };
    }
    
    return response;
  }

  /**
   * Start working on a task (dedicated endpoint)
   * Endpoint: PATCH /api/v1/Tasks/{id}/start
   * @param {string} taskId - The task ID
   * @returns {Promise} API response with updated task
   */
  async startTask(taskId) {
    devLog(`Starting task: ${taskId}`);
    const response = await this.request(`/tasks/${taskId}/start`, {
      method: "PATCH",
    });
    
    // Map response back to frontend format
    if (response.success && response.data) {
      response.data = {
        ...response.data,
        status: this.mapTaskStatusFromApi(response.data.status),
        priority: this.mapTaskPriorityFromApi(response.data.priority)
      };
    }
    
    return response;
  }

  /**
   * Submit task for review (dedicated endpoint)
   * Endpoint: PATCH /api/v1/Tasks/{id}/submit-for-review
   * @param {string} taskId - The task ID
   * @returns {Promise} API response with updated task
   */
  async submitTaskForReview(taskId) {
    devLog(`Submitting task for review: ${taskId}`);
    const response = await this.request(`/tasks/${taskId}/submit-for-review`, {
      method: "PATCH",
    });
    
    // Map response back to frontend format
    if (response.success && response.data) {
      response.data = {
        ...response.data,
        status: this.mapTaskStatusFromApi(response.data.status),
        priority: this.mapTaskPriorityFromApi(response.data.priority)
      };
    }
    
    return response;
  }

  // =================================================================
  // Helper Methods - Legacy Support (Deprecated)
  // =================================================================
  
  // DEPRECATED: Use getProjectTasks instead
  async getTasks(params = {}) {
    devLog("WARNING: getTasks is deprecated. Use getProjectTasks instead.");
    return {
      success: true,
      data: [],
      message: "Use getProjectTasks with specific project ID instead"
    };
  }

  // DEPRECATED: Use getProjectTasksByStatus instead
  async getTasksByStatus(status, params = {}) {
    devLog("WARNING: getTasksByStatus is deprecated. Use getProjectTasksByStatus instead.");
    return this.getTasks(params);
  }

  // DEPRECATED: Use getUserTasks instead
  async getTasksByAssignee(userId, params = {}) {
    devLog("WARNING: getTasksByAssignee is deprecated. Use getUserTasks instead.");
    return this.getUserTasks(userId);
  }

  // DEPRECATED: Use getProjectTasks instead
  async getTasksByProject(projectId, params = {}) {
    devLog("WARNING: getTasksByProject is deprecated. Use getProjectTasks instead.");
    return this.getProjectTasks(projectId, params);
  }

  // DEPRECATED: Use getSprintTasks instead
  async getTasksBySprint(sprintId, params = {}) {
    devLog("WARNING: getTasksBySprint is deprecated. Use getSprintTasks instead.");
    return { success: false, message: "Use getSprintTasks with projectId parameter" };
  }

  // Not supported by API
  async bulkUpdateTasks(taskIds, updateData) {
    devLog("WARNING: Bulk update tasks endpoint not available in API");
    return { success: false, message: "Bulk update not supported by API" };
  }

  // Not supported by API
  async getTaskDependencies(taskId) {
    devLog("WARNING: Task dependencies endpoint not available in API");
    return { success: true, data: [] };
  }

  // Not supported by API
  async updateTaskDependencies(taskId, dependencies) {
    devLog("WARNING: Update task dependencies endpoint not available in API");
    return { success: false, message: "Task dependencies not supported by API" };
  }

  // =================================================================
  // Sprints API Endpoints (Based on Swagger API)
  // =================================================================
  async getSprintById(sprintId) {
    devLog(`Fetching sprint by ID: ${sprintId}`);
    return this.request(`/sprints/${sprintId}`);
  }

  async getProjectSprints(projectId) {
    devLog(`Fetching sprints for project ID: ${projectId}`);
    return this.request(`/sprints/project/${projectId}`);
  }

  async createSprint(sprintData) {
    devLog("Creating new sprint:", sprintData);
    return this.request("/sprints", {
      method: "POST",
      body: JSON.stringify(sprintData),
    });
  }

  async updateSprint(sprintId, sprintData) {
    devLog(`Updating sprint ID: ${sprintId}`, sprintData);
    return this.request(`/sprints/${sprintId}`, {
      method: "PUT",
      body: JSON.stringify(sprintData),
    });
  }

  async deleteSprint(sprintId) {
    devLog(`Deleting sprint ID: ${sprintId}`);
    return this.request(`/sprints/${sprintId}`, {
      method: "DELETE",
    });
  }

  async updateSprintStatus(sprintId, status) {
    devLog(`Updating status for sprint ID: ${sprintId}`, status);
    return this.request(`/sprints/${sprintId}/status`, {
      method: "PATCH",
      body: JSON.stringify({
        sprintId: sprintId,
        status: status
      }),
    });
  }

  // =================================================================
  // Teams API Endpoints (Swagger + BRD)
  // =================================================================
  async createTeam(projectId, teamData) {
    devLog(`Creating team for project ID: ${projectId}`, teamData);
    return this.request(`/teams/projects/${projectId}`, {
      method: "POST",
      body: JSON.stringify(teamData),
    });
  }

  async getTeamById(id) {
    devLog(`Fetching team by ID: ${id}`);
    return this.request(`/teams/${id}`);
  }

  async updateTeam(id, teamData) {
    devLog(`Updating team ID: ${id}`, teamData);
    return this.request(`/teams/${id}`, {
      method: "PUT",
      body: JSON.stringify(teamData),
    });
  }

  async inviteToTeam(teamId, inviteData) {
    devLog(`Inviting user to team ID: ${teamId}`, inviteData);
    return this.request(`/teams/${teamId}/invite`, {
      method: "POST",
      body: JSON.stringify(inviteData),
    });
  }

  async joinTeam(teamId, joinData) {
    devLog(`Joining team ID: ${teamId}`, joinData);
    return this.request(`/teams/${teamId}/join`, {
      method: "POST",
      body: JSON.stringify(joinData),
    });
  }

  async removeTeamMember(teamId, userId) {
    devLog(`Removing user ${userId} from team ID: ${teamId}`);
    return this.request(`/teams/${teamId}/members/${userId}`, {
      method: "DELETE",
    });
  }

  async updateMemberRole(teamId, userId, roleData) {
    devLog(`Updating role for user ${userId} in team ID: ${teamId}`, roleData);
    return this.request(`/teams/${teamId}/members/${userId}`, {
      method: "PUT",
      body: JSON.stringify(roleData),
    });
  }

  // =================================================================
  // Helper Methods for Status/Priority Mapping
  // =================================================================
  
  // Map frontend status to API string format
  mapTaskStatusToApi(status) {
    const statusMap = {
      'todo': 'Todo',
      'in-progress': 'InProgress',  
      'review': 'Review',
      'completed': 'Completed'
    };
    return statusMap[status] || 'Todo';
  }
  
  // Map API string to frontend status
  mapTaskStatusFromApi(status) {
    const statusMap = {
      'Todo': 'todo',
      'InProgress': 'in-progress',
      'Review': 'review', 
      'Completed': 'completed'
    };
    return statusMap[status] || 'todo';
  }
  
  // Map frontend priority to API string format
  mapTaskPriorityToApi(priority) {
    const priorityMap = {
      'low': 'Low',
      'medium': 'Medium',
      'high': 'High',
      'urgent': 'Urgent'
    };
    return priorityMap[priority] || 'Medium';
  }
  
  // Map API string to frontend priority
  mapTaskPriorityFromApi(priority) {
    const priorityMap = {
      'Low': 'low',
      'Medium': 'medium',
      'High': 'high',
      'Urgent': 'urgent'
    };
    return priorityMap[priority] || 'medium';
  }

  // =================================================================
  // Task Status Management - Utility Methods
  // =================================================================
  
  // Move task to different status with validation (using general status endpoint)
  async moveTaskToStatus(taskId, newStatus, comment = null) {
    const statusData = { status: newStatus };
    if (comment) {
      statusData.comment = comment;
    }
    return this.updateTaskStatus(taskId, statusData);
  }

  // Complete task (using status endpoint)
  async completeTask(taskId, comment = null) {
    return this.moveTaskToStatus(taskId, "completed", comment);
  }

  // Move task back to in-progress from review (using status endpoint)
  async reopenTask(taskId, comment = null) {
    return this.moveTaskToStatus(taskId, "in-progress", comment);
  }

  // =================================================================
  // Enhanced Task Assignment Utilities
  // =================================================================
  
  // Unassign task (assign to null)
  async unassignTask(taskId) {
    devLog(`Unassigning task: ${taskId}`);
    return this.assignTask(taskId, null);
  }

  // Reassign task from one user to another
  async reassignTask(taskId, fromUserId, toUserId) {
    devLog(`Reassigning task ${taskId} from ${fromUserId} to ${toUserId}`);
    return this.assignTask(taskId, toUserId);
  }

  // =================================================================
  // Task Filtering and Search Utilities
  // =================================================================
  
  // Get tasks for a specific sprint (using project tasks with sprint filter)
  async getSprintTasks(sprintId, projectId) {
    if (!projectId) {
      devLog("WARNING: getSprintTasks requires projectId");
      return { success: false, message: "Project ID is required for sprint tasks" };
    }
    return this.getProjectTasks(projectId, { sprintId });
  }

  // Get current user's tasks
  async getMyTasks(params = {}) {
    devLog("Fetching current user's tasks:", params);
    
    try {
      // Get current user first
      const userResponse = await this.getCurrentUser();
      if (userResponse.success && userResponse.data?.id) {
        return this.getUserTasks(userResponse.data.id);
      }
      return { success: false, message: "Unable to get current user" };
    } catch (err) {
      return { success: false, message: err.message };
    }
  }

  // Get tasks by status for a project
  async getProjectTasksByStatus(projectId, status) {
    return this.getProjectTasks(projectId, { status });
  }

  // Get tasks by priority for a project
  async getProjectTasksByPriority(projectId, priority) {
    return this.getProjectTasks(projectId, { priority });
  }

  // Get tasks assigned to a specific user in a project
  async getProjectTasksByAssignee(projectId, assigneeId) {
    return this.getProjectTasks(projectId, { assigneeId });
  }

  // =================================================================
  // Task CRUD Operations - Enhanced
  // =================================================================

  // =================================================================
  // Task Status and Priority Utilities
  // =================================================================
  
  // Get available task statuses from API
  async getTaskStatuses() {
    devLog("Fetching available task statuses");
    try {
      const response = await this.request("/tasks/statuses");
      return response;
    } catch (error) {
      // Fallback to hardcoded values if endpoint fails
      devLog("Task statuses endpoint failed, using fallback");
      return {
        success: true,
        data: [
          { value: 'todo', label: 'To Do', id: 0 },
          { value: 'in-progress', label: 'In Progress', id: 1 },
          { value: 'review', label: 'Review', id: 2 },
          { value: 'completed', label: 'Completed', id: 3 }
        ]
      };
    }
  }

  // Get available task priorities from API
  async getTaskPriorities() {
    devLog("Fetching available task priorities");
    try {
      const response = await this.request("/tasks/priorities");
      return response;
    } catch (error) {
      // Fallback to hardcoded values if endpoint fails
      devLog("Task priorities endpoint failed, using fallback");
      return {
        success: true,
        data: [
          { value: 'low', label: 'Low', id: 0 },
          { value: 'medium', label: 'Medium', id: 1 },
          { value: 'high', label: 'High', id: 2 },
          { value: 'urgent', label: 'Urgent', id: 3 }
        ]
      };
    }
  }

  // =================================================================
  // Notifications API Endpoints (Based on Swagger API)
  // =================================================================
  
  /**
   * Get user notifications with optional filters
   * Endpoint: GET /api/v1/Notifications
   * @param {Object} filters - Optional filters (isRead, type, skip, take)
   * @returns {Promise} API response with notifications array
   */
  async getNotifications(filters = {}) {
    devLog("Fetching notifications with filters:", filters);
    
    const queryParams = new URLSearchParams();
    if (filters.isRead !== undefined) queryParams.append('isRead', filters.isRead);
    if (filters.type) queryParams.append('type', filters.type);
    if (filters.skip !== undefined) queryParams.append('skip', filters.skip);
    if (filters.take !== undefined) queryParams.append('take', filters.take);
    
    const queryString = queryParams.toString();
    const url = `/notifications${queryString ? `?${queryString}` : ''}`;
    
    const response = await this.request(url);
    
    // Map API response to frontend format if needed
    if (response.success && response.data) {
      response.data = response.data.map(notification => ({
        ...notification,
        // Map API enum to frontend format if needed
        type: this.mapNotificationTypeFromApi(notification.type),
        priority: this.mapNotificationPriorityFromApi(notification.priority)
      }));
    }
    
    return response;
  }

  /**
   * Create mention notification
   * Endpoint: POST /api/v1/Notifications/mention
   * @param {Object} mentionData - Mention notification data
   * @returns {Promise} API response with created notifications
   */
  async createMentionNotification(mentionData) {
    devLog("Creating mention notification:", mentionData);
    
    const response = await this.request("/notifications/mention", {
      method: "POST",
      body: JSON.stringify(mentionData),
    });
    
    // Map response back to frontend format
    if (response.success && response.data) {
      response.data = response.data.map(notification => ({
        ...notification,
        type: this.mapNotificationTypeFromApi(notification.type),
        priority: this.mapNotificationPriorityFromApi(notification.priority)
      }));
    }
    
    return response;
  }

  /**
   * Mark notification as read
   * Endpoint: PATCH /api/v1/Notifications/{id}/read
   * @param {string} notificationId - The notification ID
   * @returns {Promise} API response confirming read status
   */
  async markNotificationAsRead(notificationId) {
    devLog(`Marking notification as read: ${notificationId}`);
    
    return await this.request(`/notifications/${notificationId}/read`, {
      method: "PATCH",
    });
  }

  // =================================================================
  // Notification Type/Priority Mapping
  // =================================================================
  
  // Map API notification type to frontend format
  mapNotificationTypeFromApi(type) {
    const typeMap = {
      'TaskAssigned': 'task_assigned',
      'TaskStatusChanged': 'task_status_changed', 
      'TaskSubmittedForReview': 'task_review',
      'TaskCompleted': 'task_completed',
      'ProjectInvitation': 'team_invite',
      'ProjectMilestone': 'project_update',
      'Mention': 'mention',
      'PeerReviewRequired': 'review_request',
      'General': 'general'
    };
    return typeMap[type] || type.toLowerCase();
  }
  
  // Map frontend notification type to API format
  mapNotificationTypeToApi(type) {
    const typeMap = {
      'task_assigned': 'TaskAssigned',
      'task_status_changed': 'TaskStatusChanged',
      'task_review': 'TaskSubmittedForReview', 
      'task_completed': 'TaskCompleted',
      'team_invite': 'ProjectInvitation',
      'project_update': 'ProjectMilestone',
      'mention': 'Mention',
      'review_request': 'PeerReviewRequired',
      'general': 'General'
    };
    return typeMap[type] || 'General';
  }
  
  // Map API notification priority to frontend format
  mapNotificationPriorityFromApi(priority) {
    const priorityMap = {
      'Low': 'low',
      'Normal': 'normal',
      'High': 'high', 
      'Urgent': 'urgent'
    };
    return priorityMap[priority] || 'normal';
  }
  
  // Map frontend notification priority to API format
  mapNotificationPriorityToApi(priority) {
    const priorityMap = {
      'low': 'Low',
      'normal': 'Normal',
      'high': 'High',
      'urgent': 'Urgent'
    };
    return priorityMap[priority] || 'Normal';
  }

  // =================================================================
  // Notification Utility Methods
  // =================================================================
  
  // Get unread notifications count
  async getUnreadNotificationsCount() {
    try {
      const response = await this.getNotifications({ isRead: false, take: 1 });
      if (response.success) {
        // If API doesn't return count directly, we can estimate or make another call
        return response.data?.length || 0;
      }
      return 0;
    } catch (err) {
      devLog("Failed to get unread notifications count:", err);
      return 0;
    }
  }
  
  // Get notifications by type
  async getNotificationsByType(type, filters = {}) {
    return this.getNotifications({ 
      ...filters, 
      type: this.mapNotificationTypeToApi(type) 
    });
  }
  
  // Get high priority notifications
  async getHighPriorityNotifications(filters = {}) {
    // Note: API doesn't seem to support priority filtering directly
    // We'll filter on frontend side after getting notifications
    const response = await this.getNotifications(filters);
    if (response.success && response.data) {
      response.data = response.data.filter(n => n.priority === 'high' || n.priority === 'urgent');
    }
    return response;
  }

  // ===== DEMO SESSIONS API =====
  
  // Create demo session
  async createDemoSession(sessionData) {
    try {
      const response = await this.request('/api/v1/Demo/sessions', {
        method: 'POST',
        body: JSON.stringify(sessionData)
      });
      return response;
    } catch (error) {
      console.error('Create demo session error:', error);
      return { success: false, message: error.message };
    }
  }

  // Get demo sessions
  async getDemoSessions(filters = {}) {
    try {
      const queryParams = new URLSearchParams();
      if (filters.status) queryParams.append('status', filters.status);
      
      const url = `/api/v1/Demo/sessions${queryParams.toString() ? '?' + queryParams.toString() : ''}`;
      const response = await this.request(url);
      return response;
    } catch (error) {
      console.error('Get demo sessions error:', error);
      return { success: false, message: error.message };
    }
  }

  // Get demo session by ID
  async getDemoSession(sessionId) {
    try {
      const response = await this.request(`/api/v1/Demo/sessions/${sessionId}`);
      return response;
    } catch (error) {
      console.error('Get demo session error:', error);
      return { success: false, message: error.message };
    }
  }

  // Start demo session
  async startDemoSession(sessionId) {
    try {
      const response = await this.request(`/api/v1/Demo/sessions/${sessionId}/start`, {
        method: 'POST'
      });
      return response;
    } catch (error) {
      console.error('Start demo session error:', error);
      return { success: false, message: error.message };
    }
  }

  // End demo session
  async endDemoSession(sessionId) {
    try {
      const response = await this.request(`/api/v1/Demo/sessions/${sessionId}/end`, {
        method: 'POST'
      });
      return response;
    } catch (error) {
      console.error('End demo session error:', error);
      return { success: false, message: error.message };
    }
  }

  // Invite participants to demo session
  async inviteDemoParticipants(sessionId, inviteData) {
    try {
      const response = await this.request(`/api/v1/Demo/sessions/${sessionId}/invite`, {
        method: 'POST',
        body: JSON.stringify(inviteData)
      });
      return response;
    } catch (error) {
      console.error('Invite demo participants error:', error);
      return { success: false, message: error.message };
    }
  }

  // Start recording
  async startDemoRecording(sessionId, recordingData) {
    try {
      const response = await this.request(`/api/v1/Demo/sessions/${sessionId}/recording/start`, {
        method: 'POST',
        body: JSON.stringify(recordingData)
      });
      return response;
    } catch (error) {
      console.error('Start demo recording error:', error);
      return { success: false, message: error.message };
    }
  }

  // Stop recording
  async stopDemoRecording(sessionId) {
    try {
      const response = await this.request(`/api/v1/Demo/sessions/${sessionId}/recording/stop`, {
        method: 'POST'
      });
      return response;
    } catch (error) {
      console.error('Stop demo recording error:', error);
      return { success: false, message: error.message };
    }
  }

  // Get demo recordings
  async getDemoRecordings(sessionId) {
    try {
      const response = await this.request(`/api/v1/Demo/sessions/${sessionId}/recordings`);
      return response;
    } catch (error) {
      console.error('Get demo recordings error:', error);
      return { success: false, message: error.message };
    }
  }
}

// Export singleton instance
export const authApiService = new AuthApiService();
export default authApiService;
<|MERGE_RESOLUTION|>--- conflicted
+++ resolved
@@ -222,7 +222,6 @@
     return await this.request("/auth/me");
   }
 
-<<<<<<< HEAD
   async updateUserProfile(profileData) {
     devLog("Updating user profile:", profileData);
     return this.request("/auth/me", {
@@ -231,7 +230,6 @@
     });
   }
 
-=======
   async getAllUsers() {
     devLog("Fetching all users");
     
@@ -253,7 +251,6 @@
   // =================================================================
   // Projects API Endpoints
   // =================================================================
->>>>>>> 39c6ab77
   async getProjectById(projectId) {
     devLog(`Fetching project data for ID: ${projectId}`);
     return this.request(`/projects/${projectId}`);
